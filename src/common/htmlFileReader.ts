import axios, { AxiosRequestConfig } from "axios";
import { IAsset, AssetType } from "../models/applicationState";
import Guard from "./guard";

export default class HtmlFileReader {
    public static readAsText(file: File): Promise<string | ArrayBuffer> {
        Guard.null(file);

        return new Promise<string | ArrayBuffer>((resolve, reject) => {
            const reader = new FileReader();
            reader.onerror = reject;
            reader.onload = () => {
                if (reader.result) {
                    resolve(reader.result);
                } else {
                    reject();
                }
            };

            try {
                reader.readAsText(file);
            } catch (err) {
                reject(err);
            }
        });
    }

    public static async readAssetAttributes(asset: IAsset)
        : Promise<{ width: number, height: number, duration?: number }> {
        Guard.null(asset);

        switch (asset.type) {
            case AssetType.Image:
                return await this.readImageAttributes(asset.path);
            case AssetType.Video:
                return await this.readVideoAttributes(asset.path);
            default:
                throw new Error("Asset not supported");
        }
    }

<<<<<<< HEAD
    public static async readAssetAttributesWithBuffer(base64: string)
        : Promise<{ width: number, height: number, duration?: number }> {
        Guard.null(base64);

        return await this.readImageAttributes("data:image;base64," + base64);
=======
    /**
     * Downloads the binary blob from the blob path
     * @param asset The asset to download
     */
    public static async getAssetBlob(asset: IAsset): Promise<Blob> {
        Guard.null(asset);

        const config: AxiosRequestConfig = {
            responseType: "blob",
        };

        // Download the asset binary from the storage provider
        const response = await axios.get<Blob>(asset.path, config);
        if (response.status !== 200) {
            throw new Error("Error downloading asset binary");
        }

        return response.data;
>>>>>>> 0eb08def
    }

    private static readVideoAttributes(url: string): Promise<{ width: number, height: number, duration: number }> {
        return new Promise((resolve, reject) => {
            const video = document.createElement("video") as HTMLVideoElement;
            video.onloadedmetadata = () => {
                resolve({
                    width: video.videoWidth,
                    height: video.videoHeight,
                    duration: video.duration,
                });
            };
            video.onerror = reject;
            video.src = url;
        });
    }

    private static readImageAttributes(url: string): Promise<{ width: number, height: number }> {
        return new Promise((resolve, reject) => {
            const image = document.createElement("img") as HTMLImageElement;
            image.onload = () => {
                resolve({
                    width: image.naturalWidth,
                    height: image.naturalHeight,
                });
            };
            image.onerror = reject;
            image.src = url;
        });
    }
}<|MERGE_RESOLUTION|>--- conflicted
+++ resolved
@@ -39,13 +39,13 @@
         }
     }
 
-<<<<<<< HEAD
     public static async readAssetAttributesWithBuffer(base64: string)
         : Promise<{ width: number, height: number, duration?: number }> {
         Guard.null(base64);
 
         return await this.readImageAttributes("data:image;base64," + base64);
-=======
+    }
+  
     /**
      * Downloads the binary blob from the blob path
      * @param asset The asset to download
@@ -64,7 +64,6 @@
         }
 
         return response.data;
->>>>>>> 0eb08def
     }
 
     private static readVideoAttributes(url: string): Promise<{ width: number, height: number, duration: number }> {
