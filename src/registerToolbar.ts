import { ToolbarItemFactory } from "./providers/toolbar/toolbarItemFactory";
import { ExportProject } from "./react/components/toolbar/exportProject";
import { SaveProject } from "./react/components/toolbar/saveProject";
import { ToolbarItemType } from "./react/components/toolbar/toolbarItem";
import { strings } from "./common/strings";

export enum ToolbarItemName {
    SelectCanvas = "selectCanvas",
    DrawRectangle = "drawRectangle",
    DrawPolygon = "drawPolygon",
    CopyRectangle = "copyRectangle",
    CopyRegions = "copyRegions",
    CutRegions = "cutRegions",
    PasteRegions = "pasteRegions",
    RemoveAllRegions = "removeAllRegions",
    PreviousAsset = "navigatePreviousAsset",
    NextAsset = "navigateNextAsset",
    SaveProject = "saveProject",
    ExportProject = "exportProject",
}

export enum ToolbarItemGroup {
    Canvas = "canvas",
    Regions = "regions",
    Navigation = "navigation",
    Project = "project",
}

/**
 * Registers items for toolbar
 */
export default function registerToolbar() {
    ToolbarItemFactory.register({
        name: ToolbarItemName.SelectCanvas,
        tooltip: strings.editorPage.toolbar.select,
        icon: "fa-mouse-pointer",
        group: ToolbarItemGroup.Canvas,
        type: ToolbarItemType.State,
        accelerators: ["V", "v"],
    });

    ToolbarItemFactory.register({
        name: ToolbarItemName.DrawRectangle,
        tooltip: strings.editorPage.toolbar.drawRectangle,
        icon: "fa-vector-square",
        group: ToolbarItemGroup.Canvas,
        type: ToolbarItemType.State,
        accelerators: ["R", "r"],
    });

    ToolbarItemFactory.register({
        name: ToolbarItemName.DrawPolygon,
        tooltip: strings.editorPage.toolbar.drawPolygon,
        icon: "fa-draw-polygon",
        group: ToolbarItemGroup.Canvas,
        type: ToolbarItemType.State,
        accelerators: ["P", "p"],
    });

    ToolbarItemFactory.register({
        name: ToolbarItemName.CopyRectangle,
        tooltip: strings.editorPage.toolbar.copyRectangle,
        icon: "far fa-clone",
        group: ToolbarItemGroup.Canvas,
        type: ToolbarItemType.State,
        accelerators: ["Ctrl+W", "Ctrl+w"],
    });

    ToolbarItemFactory.register({
        name: ToolbarItemName.CopyRectangle,
        tooltip: strings.editorPage.toolbar.copyRectangle,
        icon: "far fa-clone",
        group: ToolbarItemGroup.Canvas,
        type: ToolbarItemType.State,
        accelerators: ["Ctrl+w", "Ctrl+W"],
    });

    ToolbarItemFactory.register({
        name: ToolbarItemName.CopyRegions,
        tooltip: strings.editorPage.toolbar.copy,
        icon: "fa-copy",
        group: ToolbarItemGroup.Regions,
        type: ToolbarItemType.Action,
<<<<<<< HEAD
        accelerators: ["Ctrl+C", "Ctrl+c"],
=======
        accelerators: ["Ctrl+c", "Ctrl+C"],
>>>>>>> 255abc1e
    });

    ToolbarItemFactory.register({
        name: ToolbarItemName.CutRegions,
        tooltip: strings.editorPage.toolbar.cut,
        icon: "fa-cut",
        group: ToolbarItemGroup.Regions,
        type: ToolbarItemType.Action,
<<<<<<< HEAD
        accelerators: ["Ctrl+X", "Ctrl+x"],
=======
        accelerators: ["Ctrl+x", "Ctrl+X"],
>>>>>>> 255abc1e
    });

    ToolbarItemFactory.register({
        name: ToolbarItemName.PasteRegions,
        tooltip: strings.editorPage.toolbar.paste,
        icon: "fa-paste",
        group: ToolbarItemGroup.Regions,
        type: ToolbarItemType.Action,
<<<<<<< HEAD
        accelerators: ["Ctrl+V", "Ctrl+v"],
=======
        accelerators: ["Ctrl+v", "Ctrl+V"],
>>>>>>> 255abc1e
    });

    ToolbarItemFactory.register({
        name: ToolbarItemName.RemoveAllRegions,
        tooltip: strings.editorPage.toolbar.removeAllRegions,
        icon: "fa-ban",
        group: ToolbarItemGroup.Regions,
        type: ToolbarItemType.Action,
        accelerators: ["Ctrl+Delete"],
    });

    ToolbarItemFactory.register({
        name: ToolbarItemName.PreviousAsset,
        tooltip: strings.editorPage.toolbar.previousAsset,
        icon: "fas fa-arrow-circle-up",
        group: ToolbarItemGroup.Navigation,
        type: ToolbarItemType.Action,
        accelerators: ["ArrowUp", "W", "w"],
    });

    ToolbarItemFactory.register({
        name: ToolbarItemName.NextAsset,
        tooltip: strings.editorPage.toolbar.nextAsset,
        icon: "fas fa-arrow-circle-down",
        group: ToolbarItemGroup.Navigation,
        type: ToolbarItemType.Action,
        accelerators: ["ArrowDown", "S", "s"],
    });

    ToolbarItemFactory.register({
        name: ToolbarItemName.SaveProject,
        tooltip: strings.editorPage.toolbar.saveProject,
        icon: "fa-save",
        group: ToolbarItemGroup.Project,
        type: ToolbarItemType.Action,
<<<<<<< HEAD
        accelerators: ["Ctrl+S", "Ctrl+s"],
=======
        accelerators: ["Ctrl+s", "Ctrl+S"],
>>>>>>> 255abc1e
    }, SaveProject);

    ToolbarItemFactory.register({
        name: ToolbarItemName.ExportProject,
        tooltip: strings.editorPage.toolbar.exportProject,
        icon: "fa-external-link-square-alt",
        group: ToolbarItemGroup.Project,
        type: ToolbarItemType.Action,
<<<<<<< HEAD
        accelerators: ["Ctrl+E", "Ctrl+e"],
=======
        accelerators: ["Ctrl+e", "Ctrl+E"],
>>>>>>> 255abc1e
    }, ExportProject);
}<|MERGE_RESOLUTION|>--- conflicted
+++ resolved
@@ -81,11 +81,7 @@
         icon: "fa-copy",
         group: ToolbarItemGroup.Regions,
         type: ToolbarItemType.Action,
-<<<<<<< HEAD
         accelerators: ["Ctrl+C", "Ctrl+c"],
-=======
-        accelerators: ["Ctrl+c", "Ctrl+C"],
->>>>>>> 255abc1e
     });
 
     ToolbarItemFactory.register({
@@ -94,11 +90,7 @@
         icon: "fa-cut",
         group: ToolbarItemGroup.Regions,
         type: ToolbarItemType.Action,
-<<<<<<< HEAD
         accelerators: ["Ctrl+X", "Ctrl+x"],
-=======
-        accelerators: ["Ctrl+x", "Ctrl+X"],
->>>>>>> 255abc1e
     });
 
     ToolbarItemFactory.register({
@@ -107,11 +99,7 @@
         icon: "fa-paste",
         group: ToolbarItemGroup.Regions,
         type: ToolbarItemType.Action,
-<<<<<<< HEAD
         accelerators: ["Ctrl+V", "Ctrl+v"],
-=======
-        accelerators: ["Ctrl+v", "Ctrl+V"],
->>>>>>> 255abc1e
     });
 
     ToolbarItemFactory.register({
@@ -147,11 +135,7 @@
         icon: "fa-save",
         group: ToolbarItemGroup.Project,
         type: ToolbarItemType.Action,
-<<<<<<< HEAD
         accelerators: ["Ctrl+S", "Ctrl+s"],
-=======
-        accelerators: ["Ctrl+s", "Ctrl+S"],
->>>>>>> 255abc1e
     }, SaveProject);
 
     ToolbarItemFactory.register({
@@ -160,10 +144,6 @@
         icon: "fa-external-link-square-alt",
         group: ToolbarItemGroup.Project,
         type: ToolbarItemType.Action,
-<<<<<<< HEAD
         accelerators: ["Ctrl+E", "Ctrl+e"],
-=======
-        accelerators: ["Ctrl+e", "Ctrl+E"],
->>>>>>> 255abc1e
     }, ExportProject);
 }